--- conflicted
+++ resolved
@@ -20,7 +20,6 @@
 {
   char* payload = swirjson_szSerialize(key, value, 0);
 
-<<<<<<< HEAD
   mqttClient_msg_t msg;
   msg.qos = mqttClient.session.config.QoS;
   msg.retained = 0;
@@ -28,218 +27,6 @@
   msg.id = 0;
   msg.payload = payload;
   msg.payloadLen = strlen(payload);
-=======
-    g_RequestRef = le_data_Request();
-    LE_INFO("Requesting the data connection: %p.", g_RequestRef);
-}
-
-//--------------------------------------------------------------------------------------------------
-/**
- *  The opposite of ConnectData, this function will tear down the data connection.
- */
-//--------------------------------------------------------------------------------------------------
-static void DisconnectData
-(
-    void
-)
-{
-    if (!g_RequestRef)
-    {
-        LE_ERROR("Not existing data connection reference.");
-        return;
-    }
-
-    if (g_stContext.oMqttClient.isconnected)
-    {
-        LE_INFO("Dispose MQTT resources.");
-        MQTTDisconnect(&g_stContext.oMqttClient);
-        g_eState = MQTT_DISCONNECTED;
-    }
-
-    if (g_eState >= DATA_CONNECTED)
-    {
-        g_stContext.oNetwork.disconnect(&g_stContext.oNetwork);
-    }
-
-    LE_INFO("Releasing the data connection.");
-    le_data_Release(g_RequestRef);
-
-    g_RequestRef = NULL;
-
-    g_eState = IDLE;
-
-    SendMqttConnStateEvent(false, 0, 0);
-}
-
-//--------------------------------------------------------------------------------------------------
-/**
- *  Send MQTT message.
- */
-//--------------------------------------------------------------------------------------------------
-static int SendMessage
-(
-    const char* szKey,
-    const char* szValue
-)
-{
-    //if (!g_stContext.oMqttClient.isconnected)
-    if (g_eState != MQTT_CONNECTED)
-    {
-        LE_INFO("There is no active MQTT session, please open a session using mqttClient connect");
-        return 10;
-    }
-
-    char* szPayload = swirjson_szSerialize(szKey, szValue, 0);
-
-    MQTTMessage     msg;
-
-    msg.qos = g_stContext.u32QoS; //QOS0;
-    msg.retained = 0;
-    msg.dup = 0;
-    msg.id = 0;
-    msg.payload = szPayload;
-    msg.payloadlen = strlen(szPayload);
-
-    char* pTopic = malloc(strlen(TOPIC_NAME_PUBLISH) + strlen(g_stContext.szDeviceId) + 1);
-    sprintf(pTopic, "%s%s", g_stContext.szDeviceId, TOPIC_NAME_PUBLISH);
-    LE_INFO("Publish on %s\n", pTopic);
-    LE_INFO("MQTT message %s\n", szPayload);
-
-    int rc = MQTTPublish(&g_stContext.oMqttClient, pTopic, &msg);
-    if (rc == 0)
-    {
-        LE_INFO("publish OK: %d\n", rc);
-    }
-    else
-    {
-        LE_INFO("publish error: %d\n", rc);
-    }
-
-    if (pTopic)
-    {
-        free(pTopic);
-    }
-
-    if (szPayload)
-    {
-        free(szPayload);
-    }
-
-    return rc;
-}
-
-static void StartTimer
-(
-    le_timer_Ref_t  timerRef
-)
-{
-    le_result_t     res;
-
-    //start timer
-    res = le_timer_Start(timerRef);
-    LE_FATAL_IF(res != LE_OK, "Unable to start timer: %d", res);
-}
-
-static void timerHandler
-(
-    le_timer_Ref_t  timerRef
-)
-{
-    if (g_stContext.oMqttClient.isconnected)
-    {
-        LE_INFO("MQTT yield");
-        MQTTYield(&g_stContext.oMqttClient, 1000);
-        StartTimer(timerRef);
-    }
-    else
-    {
-        LE_INFO("No active MQTT session, now stop Timer");
-        le_timer_Stop(timerRef);
-    }
-
-}
-
-static int publishAckCmd(const char* szUid, int nAck, char* szMessage)
-{
-    char* szPayload = (char*) malloc(strlen(szUid)+strlen(szMessage)+48);
-
-    if (nAck == 0)
-    {
-        sprintf(szPayload, "[{\"uid\": \"%s\", \"status\" : \"OK\"", szUid);
-    }
-    else
-    {
-        sprintf(szPayload, "[{\"uid\": \"%s\", \"status\" : \"ERROR\"", szUid);
-    }
-
-    if (strlen(szMessage) > 0)
-    {
-        sprintf(szPayload, "%s, \"message\" : \"%s\"}]", szPayload, szMessage);
-    }
-    else
-    {
-        sprintf(szPayload, "%s}]", szPayload);
-    }
-
-    LE_INFO("[ACK Message] %s\n", szPayload);
-
-    MQTTMessage     msg;
-    msg.qos = g_stContext.u32QoS; //QOS0;
-    msg.retained = 0;
-    msg.dup = 0;
-    msg.id = 0;
-    msg.payload = szPayload;
-    msg.payloadlen = strlen(szPayload);
-
-    char* pTopic = malloc(strlen(TOPIC_NAME_ACK) + strlen(g_stContext.szDeviceId) + 1);
-    sprintf(pTopic, "%s%s", g_stContext.szDeviceId, TOPIC_NAME_ACK);
-    LE_INFO("Publish on %s\n", pTopic);
-
-    int rc = MQTTPublish(&g_stContext.oMqttClient, pTopic, &msg);
-    if (rc != 0)
-    {
-        LE_INFO("publish error: %d\n", rc);
-    }
-
-    if (pTopic)
-    {
-        free(pTopic);
-    }
-    if (szPayload)
-    {
-        free(szPayload);
-    }
-
-    return rc;
-}
-
-//--------------------------------------------------------------------------------------------------
-/**
- * Send Mqtt incoming message event
- */
-//--------------------------------------------------------------------------------------------------
-static void SendMqttIncomingMessageEvent
-(
-    char*       szTopicName,
-    char*       szKeyName,
-    char*       szValue,
-    char*       szTimestamp
-)
-{
-    // Init the event data
-    MqttInMsgData_t eventData;
-    memset(&eventData, 0, sizeof(eventData));
-    strcpy(eventData.szTopicName, szTopicName);
-    strcpy(eventData.szKeyName, szKeyName);
-    strcpy(eventData.szValue, szValue);
-    strcpy(eventData.szTimestamp, szTimestamp);
-
-    LE_DEBUG("Reporting MQTT incoming message: %s, (%s:%s@%s)", eventData.szTopicName, eventData.szKeyName, eventData.szValue, eventData.szTimestamp);
-
-    // Send the event to interested applications
-    le_event_Report(MqttInMsgEvent, &eventData, sizeof(eventData));
-}
->>>>>>> 645993dd
 
   char* topic = malloc(strlen(MQTT_CLIENT_TOPIC_NAME_PUBLISH) + strlen(mqttClient.deviceId) + 1);
   if (!topic)
@@ -266,164 +53,18 @@
 
 static void mqttMain_IncomingMessageHandler(void* reportPtr, void* incomingMessageHandler)
 {
-<<<<<<< HEAD
   mqttClient_inMsg_t* eventDataPtr = reportPtr;
   mqtt_IncomingMessageHandlerFunc_t clientHandlerFunc = incomingMessageHandler;
-=======
-    int     rc = 0;
-
-    NewNetwork(&g_stContext.oNetwork);
-    ConnectNetwork(&g_stContext.oNetwork, g_stContext.szBrokerUrl, g_stContext.u32PortNumber);
-    MQTTClient(&g_stContext.oMqttClient, &g_stContext.oNetwork, TIMEOUT_MS, g_buf, sizeof(g_buf), g_readbuf, sizeof(g_readbuf));
-
-    LE_INFO("Connecting to connect to tcp://%s:%d\n", g_stContext.szBrokerUrl, g_stContext.u32PortNumber);
-
-    MQTTPacket_connectData data = MQTTPacket_connectData_initializer;
-    data.willFlag = 0;
-    data.MQTTVersion = MQTT_VERSION;
-
-    if (strlen(g_stContext.szDeviceId) > 0)
-    {
-        data.clientID.cstring = g_stContext.szDeviceId;
-        data.username.cstring = g_stContext.szDeviceId;
-        data.password.cstring = g_stContext.szSecret;
-        LE_INFO("   Using deviceID= %s, pwd= %s", g_stContext.szDeviceId, g_stContext.szSecret);
-    }
-
-    data.keepAliveInterval = g_stContext.u32KeepAlive;
-    data.cleansession = 1;
-
-    rc = MQTTConnect(&g_stContext.oMqttClient, &data);
-
-    LE_INFO("MQTT connection status= %d\n", rc);
-    if (g_stContext.oMqttClient.isconnected)
-    {
-        LE_INFO("MQTT connected");
-    }
-
-    if (rc == SUCCESS)
-    {
-        //connected
-        LE_INFO("MQTT connected...");
-
-
-        LE_INFO("Subscribing to %s\n", g_stContext.szSubscribeTopic);
-        rc = MQTTSubscribe(&g_stContext.oMqttClient, g_stContext.szSubscribeTopic, 0, onIncomingMessage);
-        LE_INFO("Subscription return code: %d\n", rc);
-
-        if (rc != SUCCESS)
-        {
-            sleep(2);
-            LE_INFO("Reattempt to Subscribe to %s\n", g_stContext.szSubscribeTopic);
-            rc = MQTTSubscribe(&g_stContext.oMqttClient, g_stContext.szSubscribeTopic, 0, onIncomingMessage);
-            LE_INFO("Subscription return code: %d\n", rc);
-        }
-
-        if (rc == SUCCESS)
-        {
-            g_eState = MQTT_CONNECTED;
-
-            LE_INFO("Starting Timer for Mqtt Yield");
-            le_timer_Ref_t timerRef = le_timer_Create("timerApp");
-            LE_FATAL_IF(timerRef == NULL, "timerApp timer ref is NULL");
-
-            le_clk_Time_t   interval = { 10, 0 };
-            le_result_t     res;
-
-            res = le_timer_SetInterval(timerRef, interval);
-            LE_FATAL_IF(res != LE_OK, "set interval to %lu seconds: %d", interval.sec, res);
-
-            res = le_timer_SetRepeat(timerRef, 1);
-            LE_FATAL_IF(res != LE_OK, "set repeat to once: %d", res);
-
-            le_timer_SetHandler(timerRef, timerHandler);
-
-            StartTimer(timerRef);
-
-            SendMqttConnStateEvent(true, 0, rc);
-
-            return 0;
-        }
-        else
-        {
-            LE_INFO("MQTT disconnect");
-            MQTTDisconnect(&g_stContext.oMqttClient);
-
-            SendMqttConnStateEvent(false, rc, -1);
-
-            g_eState = MQTT_DISCONNECTED;
-        }
-    }
-    else
-    {
-        LE_INFO("MQTT connection Failed");
-
-        SendMqttConnStateEvent(false, rc, -1);
-
-        g_eState = MQTT_DISCONNECTED;
-    }
-
-    return 1;
-}
->>>>>>> 645993dd
 
   LE_ASSERT(reportPtr);
   LE_ASSERT(incomingMessageHandler);
 
-<<<<<<< HEAD
   LE_DEBUG("topic('%s') key('%s') value('%s') ts('%s')", eventDataPtr->topicName, eventDataPtr->keyName, eventDataPtr->value, eventDataPtr->timestamp);
   clientHandlerFunc(eventDataPtr->topicName,
                     eventDataPtr->keyName,
                     eventDataPtr->value,
                     eventDataPtr->timestamp,
                     le_event_GetContextPtr());
-=======
-//--------------------------------------------------------------------------------------------------
-/**
- *  Event callback for data connection state changes.
- */
-//--------------------------------------------------------------------------------------------------
-static void DcsStateHandler
-(
-    const char* intfName,
-    bool        isConnected,
-    void*       contextPtr
-)
-{
-    if (isConnected)
-    {
-        if (g_eState == CONNECTING)
-        {
-            g_eState = DATA_CONNECTED;
-
-            #if 0
-            if (g_stContext.oMqttClient.isconnected)
-            {
-                LE_INFO("MQTT session already established");
-                return;
-            }
-            #endif
-
-            LE_INFO("%s connected! Starting MQTT session", intfName);
-
-            if (InitMqtt())
-            {
-                DisconnectData();
-                LE_INFO("Failed to open MQTT session, close data connection");
-            }
-        }
-        else
-        {
-            LE_INFO("No ongoing MQTT Connection request");
-        }
-    }
-    else
-    {
-        LE_INFO("%s disconnected!", intfName);
-
-        DisconnectData();
-    }
->>>>>>> 645993dd
 }
 
 static void mqttMain_SessionStateHandler(void* reportPtr, void* sessionStateHandler)
@@ -431,95 +72,16 @@
   mqttClient_connStateData_t* eventDataPtr = reportPtr;
   mqtt_SessionStateHandlerFunc_t clientHandlerFunc = sessionStateHandler;
 
-<<<<<<< HEAD
   clientHandlerFunc(eventDataPtr->isConnected,
                     eventDataPtr->connectErrorCode,
                     eventDataPtr->subErrorCode,
                     le_event_GetContextPtr());
-=======
-static void Config
-(
-    const char*     szBrokerUrl,
-    int32_t         n32PortNumber,
-    int32_t         n32KeepAlive,
-    int32_t         n32QoS
-)
-{
-    if (strlen(szBrokerUrl) > 0)
-    {
-        PrintMessage("Previous MQTT Broker URL was: %s", g_stContext.szBrokerUrl);
-        strcpy(g_stContext.szBrokerUrl, szBrokerUrl);
-        PrintMessage("New MQTT Broker URL is now: %s", g_stContext.szBrokerUrl);
-    }
-
-    if (n32PortNumber != -1)
-    {
-        PrintMessage("Previous MQTT Broker Port was: %lu", (long unsigned int) g_stContext.u32PortNumber);
-        g_stContext.u32PortNumber = n32PortNumber;
-        PrintMessage("New MQTT Broker is now: %lu", (long unsigned int) g_stContext.u32PortNumber);
-    }
-
-    if (n32KeepAlive != -1)
-    {
-        PrintMessage("Previous Keep Alive was: %lu seconds", (long unsigned int) g_stContext.u32KeepAlive);
-        g_stContext.u32KeepAlive = n32KeepAlive;
-        PrintMessage("New Keep Alive is now: %lu seconds", (long unsigned int) g_stContext.u32KeepAlive);
-    }
-
-    if (n32QoS != -1)
-    {
-        PrintMessage("Previous QoS was: %lu", (long unsigned int) g_stContext.u32QoS);
-        g_stContext.u32QoS = n32QoS;
-        PrintMessage("New QoS is now: %lu", (long unsigned int) g_stContext.u32QoS);
-    }
-
-    PrintMessage("New settings will be applied at the next connection");
->>>>>>> 645993dd
 }
 
 static void mqttMain_SigTermEventHandler(int sigNum)
 {
-<<<<<<< HEAD
   LE_INFO("disconnect");
   mqttClient_disconnectData(&mqttClient);
-=======
-    if (g_eState == MQTT_CONNECTED)
-    {
-        LE_INFO("\n*** MQTT session already active ***\n");
-        SendMqttConnStateEvent(true, 0, 0);
-        return;
-    }
-
-    if (g_eState == IDLE)
-    {
-        LE_INFO("Idle, call Connect()");
-
-        if (strlen(szUser) > 0)
-        {
-            strcpy(g_stContext.szDeviceId, szUser);
-            strcpy(g_stContext.szSecret, szPassword);
-        }
-        else if (strlen(szPassword) > 0)
-        {
-            strcpy(g_stContext.szSecret, szPassword);
-        }
-
-        // register handler for data connection state change
-        if (!g_hDataConnectionState)
-        {
-            g_hDataConnectionState = le_data_AddConnectionStateHandler(DcsStateHandler, NULL);
-        }
-
-        LE_INFO("Initiated Data Connection");
-        ConnectData();
-    }
-    else
-    {
-
-        LE_INFO("Already Connecting, try later");
-        SendMqttConnStateEvent(false, 1, -1);
-    }
->>>>>>> 645993dd
 }
 
 __inline mqttClient_t* mqttMain_getClient(void)
@@ -527,13 +89,7 @@
   return &mqttClient;
 };
 
-<<<<<<< HEAD
 void mqtt_Config(const char* brokerUrl, int32_t portNumber, int32_t keepAlive, int32_t QoS)
-=======
-void mqtt_ViewConfig
-(
-)
->>>>>>> 645993dd
 {
   if (strlen(brokerUrl) > 0)
   {
@@ -541,7 +97,6 @@
     strcpy(mqttClient.config.brokerUrl, brokerUrl); 
   }
 
-<<<<<<< HEAD
   if (portNumber != -1)
   {
     LE_INFO("MQTT Broker Port(%d -> %d)", mqttClient.config.portNumber, portNumber);
@@ -562,45 +117,6 @@
 }
 
 void mqtt_Connect(const char* password)
-=======
-void mqtt_Config
-(
-    const char*     szBrokerUrl, ///< [IN] URL
-    int32_t         n32PortNumber,
-    int32_t         n32KeepAlive,
-    int32_t         n32QoS
-)
-{
-    LE_INFO("API: Received MQTT Set Broker request...");
-    Config(szBrokerUrl, n32PortNumber, n32KeepAlive, n32QoS);
-}
-
-void mqtt_Connect
-(
-    const char*  szUser, ///< [IN] username
-    const char*  szPassword ///< [IN] password
-)
-{
-    LE_INFO("API: Received MQTT Connect request...");
-    Connect(szUser, szPassword);
-}
-
-void mqtt_Disconnect
-(
-    void
-)
-{
-    LE_INFO("API: Received MQTT Disconnect request...");
-    Disconnect();
-}
-
-void mqtt_Send
-(
-    const char*  szKey, ///< [IN] Key
-    const char*  szValue, ///< [IN] Value
-    int32_t*     pi32ReturnCode ///< [OUT] errCode
-)
->>>>>>> 645993dd
 {
   LE_INFO("connect password('%s')", password);
   mqttClient_connectUser(&mqttClient, password);
@@ -608,34 +124,11 @@
 
 void mqtt_Disconnect(void)
 {
-<<<<<<< HEAD
   LE_INFO("disconnect");
   mqttClient_disconnectData(&mqttClient);
 }
 
 void mqtt_Send(const char* key, const char* value, int32_t* returnCode)
-=======
-    MqttConnStateData_t* eventDataPtr = reportPtr;
-    mqtt_SessionStateHandlerFunc_t clientHandlerFunc = secondLayerHandlerFunc;
-
-    clientHandlerFunc(
-                      eventDataPtr->bIsConnected,
-                      eventDataPtr->nConnectErrorCode,
-                      eventDataPtr->nSubErrorCode,
-                      le_event_GetContextPtr());
-}
-
-//--------------------------------------------------------------------------------------------------
-/**
- * This function adds a handler ...
- */
-//--------------------------------------------------------------------------------------------------
-mqtt_SessionStateHandlerRef_t mqtt_AddSessionStateHandler
-(
-    mqtt_SessionStateHandlerFunc_t   handlerPtr,
-    void*                               contextPtr
-)
->>>>>>> 645993dd
 {
   int32_t rc = LE_OK;
 
@@ -647,30 +140,12 @@
     goto cleanup;
   }
 
-<<<<<<< HEAD
 cleanup:
   *returnCode = rc;
   return;
 }
 
 mqtt_SessionStateHandlerRef_t mqtt_AddSessionStateHandler(mqtt_SessionStateHandlerFunc_t handlerPtr, void* contextPtr)
-=======
-    le_event_SetContextPtr(handlerRef, contextPtr);
-
-    return (mqtt_SessionStateHandlerRef_t)(handlerRef);
-}
-
-
-//--------------------------------------------------------------------------------------------------
-/**
- * This function removes a handler ...
- */
-//--------------------------------------------------------------------------------------------------
-void mqtt_RemoveSessionStateHandler
-(
-    mqtt_SessionStateHandlerRef_t addHandlerRef
-)
->>>>>>> 645993dd
 {
   LE_DEBUG("add session state handler(%p)", handlerPtr);
   le_event_HandlerRef_t handlerRef = le_event_AddLayeredHandler("MqttConnState",
@@ -684,35 +159,11 @@
 
 void mqtt_RemoveSessionStateHandler(mqtt_SessionStateHandlerRef_t addHandlerRef)
 {
-<<<<<<< HEAD
   LE_DEBUG("remove session state handler(%p)", addHandlerRef);
   le_event_RemoveHandler((le_event_HandlerRef_t)addHandlerRef);
 }
 
 mqtt_IncomingMessageHandlerRef_t mqtt_AddIncomingMessageHandler(mqtt_IncomingMessageHandlerFunc_t handlerPtr, void* contextPtr)
-=======
-    MqttInMsgData_t*                        eventDataPtr = reportPtr;
-    mqtt_IncomingMessageHandlerFunc_t    clientHandlerFunc = secondLayerHandlerFunc;
-
-    clientHandlerFunc(
-                      eventDataPtr->szTopicName,
-                      eventDataPtr->szKeyName,
-                      eventDataPtr->szValue,
-                      eventDataPtr->szTimestamp,
-                      le_event_GetContextPtr());
-}
-
-//--------------------------------------------------------------------------------------------------
-/**
- * This function adds a handler ...
- */
-//--------------------------------------------------------------------------------------------------
-mqtt_IncomingMessageHandlerRef_t mqtt_AddIncomingMessageHandler
-(
-    mqtt_IncomingMessageHandlerFunc_t   handlerPtr,
-    void*                                  contextPtr
-)
->>>>>>> 645993dd
 {
   LE_DEBUG("add incoming message handler(%p)", handlerPtr);
   le_event_HandlerRef_t handlerRef = le_event_AddLayeredHandler("MqttIncomingMessage",
@@ -720,29 +171,11 @@
                                                                 mqttMain_IncomingMessageHandler,
                                                                 (le_event_HandlerFunc_t)handlerPtr);
 
-<<<<<<< HEAD
   le_event_SetContextPtr(handlerRef, contextPtr);
   return (mqtt_IncomingMessageHandlerRef_t)(handlerRef);
 }
 
 void mqtt_RemoveIncomingMessageHandler(mqtt_IncomingMessageHandlerRef_t addHandlerRef)
-=======
-    le_event_SetContextPtr(handlerRef, contextPtr);
-
-    return (mqtt_IncomingMessageHandlerRef_t)(handlerRef);
-}
-
-
-//--------------------------------------------------------------------------------------------------
-/**
- * This function removes a handler ...
- */
-//--------------------------------------------------------------------------------------------------
-void mqtt_RemoveIncomingMessageHandler
-(
-    mqtt_IncomingMessageHandlerRef_t addHandlerRef
-)
->>>>>>> 645993dd
 {
   LE_DEBUG("remove incoming message handler(%p)", addHandlerRef);
   le_event_RemoveHandler((le_event_HandlerRef_t)addHandlerRef);
