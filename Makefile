--- conflicted
+++ resolved
@@ -7,12 +7,8 @@
 
 $(TARGETS):
 	export TARGET=$@ ; \
-<<<<<<< HEAD
-	mkapp -v -t $@ -i $(LEGATO_ROOT)/interfaces \
-=======
 	mkapp -v -t $@ \
-          --interface-search=$(LEGATO_ROOT)/interfaces/modemServices \
->>>>>>> 0f068cd3
+        --interface-search=$(LEGATO_ROOT)/interfaces \
           mqttClient.adef
 
 paho:
