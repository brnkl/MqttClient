//--------------------------------------------------------------------------------------------------
/**
 * @file disconnect.c
 *
 * This component is used to start/stop mqttClient and to send mqtt messages to AirVantage.
 *
 * <hr>
 *
 * Copyright (C) Sierra Wireless Inc. Use of this work is subject to license.
 *
 */
//--------------------------------------------------------------------------------------------------

#include "legato.h"
#include "interfaces.h"


//--------------------------------------------------------------------------------------------------
/**
 * App init.
 *
 */
//--------------------------------------------------------------------------------------------------
COMPONENT_INIT
{
<<<<<<< HEAD
    LE_INFO("Close MQTT session");
=======
    LE_INFO("Calling mqttClient to close MQTT session");
>>>>>>> 645993dd
    mqtt_Disconnect();

    exit(EXIT_SUCCESS);
}<|MERGE_RESOLUTION|>--- conflicted
+++ resolved
@@ -23,11 +23,7 @@
 //--------------------------------------------------------------------------------------------------
 COMPONENT_INIT
 {
-<<<<<<< HEAD
     LE_INFO("Close MQTT session");
-=======
-    LE_INFO("Calling mqttClient to close MQTT session");
->>>>>>> 645993dd
     mqtt_Disconnect();
 
     exit(EXIT_SUCCESS);
